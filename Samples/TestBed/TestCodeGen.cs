﻿using System;
using System.Collections.Generic;
using System.Text;
using LanguageExt;

namespace TestBed
{
    [WithLens]
    public partial class TestWith : Record<TestWith>
    {
        public readonly string Name;
        public readonly string Surname;

        public TestWith(string name, string surname)
        {
            Name = name;
            Surname = surname;
        }
    }

<<<<<<< HEAD
    public interface IO
    {
        Seq<string> ReadAllLines(string fileName);
        Unit WriteAllLines(string fileName, Seq<string> lines);
    }

    [Reader(typeof(IO))]
    public partial struct Subsystem<A>
    {

=======
    [WithLens]
    public partial class TestWith2 : Record<TestWith2>
    {
        public readonly Option<string> Name;
        public readonly Option<string> Surname;

        public TestWith2(Option<string> name, Option<string> surname)
        {
            Name = name;
            Surname = surname;
        }
    }

    [WithLens]
    internal partial class TestWith3<A> : Record<TestWith3<A>> where A : class
    {
        public readonly A Value;
        public readonly Option<string> Name;
        public readonly Option<string> Surname;

        public TestWith3(A value, Option<string> name, Option<string> surname)
        {
            Value = value;
            Name = name;
            Surname = surname;
        }
    }

    [WithLens]
    public partial class TestWith4 : Record<TestWith4>
    {
        public readonly string New;
        public readonly string Class;
        public readonly string Static;
        public readonly string While;

        public TestWith4(string @new, string @class, string @static, string @while)
        {
            New = @new;
            Class = @class;
            Static = @static;
            While = @while;
        }
>>>>>>> 9a910258
    }
}<|MERGE_RESOLUTION|>--- conflicted
+++ resolved
@@ -18,7 +18,6 @@
         }
     }
 
-<<<<<<< HEAD
     public interface IO
     {
         Seq<string> ReadAllLines(string fileName);
@@ -29,7 +28,8 @@
     public partial struct Subsystem<A>
     {
 
-=======
+    }
+
     [WithLens]
     public partial class TestWith2 : Record<TestWith2>
     {
@@ -73,6 +73,5 @@
             Static = @static;
             While = @while;
         }
->>>>>>> 9a910258
     }
 }